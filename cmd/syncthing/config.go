--- conflicted
+++ resolved
@@ -19,12 +19,6 @@
 }
 
 type RepositoryConfiguration struct {
-<<<<<<< HEAD
-	ID        string   `xml:"id,attr"`
-	Directory string   `xml:"directory,attr"`
-	ReadOnly  bool     `xml:"ro,attr"`
-	Nodes     []string `xml:"node"`
-=======
 	ID        string              `xml:"id,attr"`
 	Directory string              `xml:"directory,attr"`
 	Nodes     []NodeConfiguration `xml:"node"`
@@ -39,7 +33,6 @@
 		}
 	}
 	return r.nodeIDs
->>>>>>> 3b3c0c59
 }
 
 type NodeConfiguration struct {
@@ -49,20 +42,6 @@
 }
 
 type OptionsConfiguration struct {
-<<<<<<< HEAD
-	ListenAddress      []string `xml:"listenAddress" default:":22000" ini:"listen-address"`
-	FollowSymlinks     bool     `xml:"followSymlinks" default:"true" ini:"follow-symlinks"`
-	GUIEnabled         bool     `xml:"guiEnabled" default:"true" ini:"gui-enabled"`
-	GUIAddress         string   `xml:"guiAddress" default:"127.0.0.1:8080" ini:"gui-address"`
-	GlobalAnnServer    string   `xml:"globalAnnounceServer" default:"announce.syncthing.net:22025" ini:"global-announce-server"`
-	GlobalAnnEnabled   bool     `xml:"globalAnnounceEnabled" default:"true" ini:"global-announce-enabled"`
-	LocalAnnEnabled    bool     `xml:"localAnnounceEnabled" default:"true" ini:"local-announce-enabled"`
-	ParallelRequests   int      `xml:"parallelRequests" default:"16" ini:"parallel-requests"`
-	MaxSendKbps        int      `xml:"maxSendKbps" ini:"max-send-kbps"`
-	RescanIntervalS    int      `xml:"rescanIntervalS" default:"60" ini:"rescan-interval"`
-	ReconnectIntervalS int      `xml:"reconnectionIntervalS" default:"60" ini:"reconnection-interval"`
-	MaxChangeKbps      int      `xml:"maxChangeKbps" default:"1000" ini:"max-change-bw"`
-=======
 	ListenAddress      []string `xml:"listenAddress" default:":22000"`
 	ReadOnly           bool     `xml:"readOnly,omitempty"`
 	GUIEnabled         bool     `xml:"guiEnabled" default:"true"`
@@ -75,7 +54,6 @@
 	RescanIntervalS    int      `xml:"rescanIntervalS" default:"60"`
 	ReconnectIntervalS int      `xml:"reconnectionIntervalS" default:"60"`
 	MaxChangeKbps      int      `xml:"maxChangeKbps" default:"1000"`
->>>>>>> 3b3c0c59
 	StartBrowser       bool     `xml:"startBrowser" default:"true"`
 }
 
